# Simple implementation of Yandex Disk API


## Installation

You can install the package via composer:

``` bash
composer require impressiveweb/yandex-disk
```

## Usage

### Go to https://yandex.ru/dev/disk/poligon and click on a button to get OAuth token. 

```php
use ImpressiveWeb\YandexDisk\Client;
// Access token.
$accessToken = 'xxxxxxxxxxxxxxxxxxx';
// Path to a whole disk.
$pathPrefix = 'disk:/';
// Client init with an access token.
$client = new Client($accessToken, $pathPrefix);
```

### Go to https://oauth.yandex.ru/client/new and create your first App and add necessary permissions. After getting client_id and client_secret you can use it in a client initialization.

```php
// Auth credentials.
$credentials = [
    'client_id' => 'xxxxxxxxxxxxxxxxxxx',
    'client_secret' => 'xxxxxxxxxxxxxxxxxxx',
];
// If you create you first APP, use that path.
$pathPrefix = 'disk:/Applications/APP'
// Client init with credentials.
$client = new Client($credentials, $pathPrefix);
// Create and proceed an auth url to get a code.
$authUrl = $client->getAuthUrl([
    'redirect_uri' => 'https://your-app'
    // ...other options
]);
// After redirecting to your redirect_uri use code from a query.
// https://your-app?code=xxxxxx

<<<<<<< HEAD
// Code that is taken from a query.
=======
// Code that is taken from a url.
>>>>>>> f332d8ec
$code = 'xxxxxx';
// Make a request to get an access and a refresh token. 
$data = $client->authCodeAndGetToken($code);
// If it is successful you'll get both tokens.
$accessToken = $data['access_token'];
// Save a refresh token somewhere securely to use it in farther requests.
$refreshToken = $data['refresh_token'];
// Refresh token should be set to make sure access token expiration.
$client->setRefreshToken($refreshToken); 
```

<<<<<<< HEAD
### Methods of API are relatively matching to methods of an original API. So you can read an offical documentation how to use it.
=======
### Methods of API are relatavely match to methods of an original API. So you can read an offical documentation how to use it.
>>>>>>> f332d8ec


<|MERGE_RESOLUTION|>--- conflicted
+++ resolved
@@ -43,11 +43,7 @@
 // After redirecting to your redirect_uri use code from a query.
 // https://your-app?code=xxxxxx
 
-<<<<<<< HEAD
 // Code that is taken from a query.
-=======
-// Code that is taken from a url.
->>>>>>> f332d8ec
 $code = 'xxxxxx';
 // Make a request to get an access and a refresh token. 
 $data = $client->authCodeAndGetToken($code);
@@ -59,10 +55,4 @@
 $client->setRefreshToken($refreshToken); 
 ```
 
-<<<<<<< HEAD
-### Methods of API are relatively matching to methods of an original API. So you can read an offical documentation how to use it.
-=======
-### Methods of API are relatavely match to methods of an original API. So you can read an offical documentation how to use it.
->>>>>>> f332d8ec
-
-
+### Methods of API are relatively matching to methods of an original API. So you can read an offical documentation how to use it.